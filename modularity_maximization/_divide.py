--- conflicted
+++ resolved
@@ -13,18 +13,6 @@
     ----------
     network : nx.Graph or nx.DiGraph
         The network of interest
-<<<<<<< HEAD
-
-    Returns
-    -------
-    tuple
-        If the given community is indivisible, return (None, None)
-        -------
-        If the given community is divisible, return a tuple where
-        the 1st element is a node list for the 1st sub-group and
-        the 2nd element is a node list for the original group
-=======
->>>>>>> 0fdcd16b
 
     Returns
     -------
@@ -66,20 +54,6 @@
     '''
     Fine tuning of the initial division from `_divide`
     Modify `s` inplace
-<<<<<<< HEAD
-
-    Parameters
-    ----------
-    network : nx.Graph or nx.DiGraph
-        The network of interest
-    comm_nodes: iterable
-        List of nodes for the original group
-    s: np.matrix
-        A matrix of node membership. Only +1/-1
-    B: np.amtrix
-        Modularity matrix for `network`
-=======
->>>>>>> 0fdcd16b
 
     Parameters
     ----------
